# Changelog

## Unreleased

<<<<<<< HEAD
## 💡 Enhancements 💡

- Host Metrics receiver now reports both system.disk.io_time and system.disk.operation_time

## 🛑 Breaking changes 🛑

- Host metric system.disk.time renamed to system.disk.operation_time
=======
## 🛑 Breaking changes 🛑

- Use consumer for sender interface, remove unnecessary receiver address from Runner #1941
- Enable sending queue by default in all exporters configured to use it #1924

## 🧰 Bug fixes 🧰

- Fix bug where the service does not correctly start/stop the log exporters (#1943)
- Fix Queued Retry Unusable without Batch Processor (#1813) - #1930
>>>>>>> 1b61151c

## v0.12.0 Beta

## 🚀 New components 🚀

- `configauth` package with the auth settings that can be used by receivers (#1807, #1808, #1809, #1810)
- `perfcounters` package that uses perflib for host metrics receiver (#1835, #1836, #1868, #1869, #1870)

## 💡 Enhancements 💡

- Remove `queued_retry` and enable `otlp` metrics receiver in default config (#1823, #1838)
- Add `limit_percentage` and `spike_limit_percentage` options to `memorylimiter` processor (#1622)
- `hostmetrics` receiver:
  - Collect additional labels from partitions in the filesystems scraper (#1858)
  - Add filters for mount point and filesystem type (#1866)
- Add cloud.provider semantic conventions (#1865)
- `attribute` processor: Add log support (#1783)
- Deprecate OpenCensus-based internal data structures (#1843)
- Introduce SpanID data type, not yet used in Protobuf messages ($1854, #1855)
- Enable `otlp` trace by default in the released docker image (#1883)
- `tailsampling` processor: Combine batches of spans into a single batch (#1864)
- `filter` processor: Update to use pdata (#1885)
- Allow MSI upgrades (#1914)

## 🧰 Bug fixes 🧰

- `prometheus` receiver: Print a more informative message about 'up' metric value (#1826)
- Use custom data type and custom JSON serialization for traceid (#1840)
- Skip creation of redundant nil resource in translation from OC if there are no combined metrics (#1803)
- `tailsampling` processor: Only send to next consumer once (#1735)
- Report Windows pagefile usage in bytes (#1837)
- Fix issue where Prometheus SD config cannot be parsed (#1877)

## v0.11.0 Beta

## 🛑 Breaking changes 🛑

- Rename service.Start() to Run() since it's a blocking call
- Fix slice Append to accept by value the element in pdata
- Change CreateTraceProcessor and CreateMetricsProcessor to use the same parameter order as receivers/logs processor and exporters.
- Prevent accidental use of LogsToOtlp and LogsFromOtlp and the OTLP data structs (#1703)
- Remove SetType from configmodels, ensure all registered factories set the type in config (#1798)
- Move process telemetry to service/internal (#1794)

## 💡 Enhancements 💡

- Add map and array attribute value type support (#1656)
- Add authentication support to kafka (#1632)
- Implement InstrumentationLibrary translation to jaeger (#1645)
- Add public functions to export pdata to ExportXServicesRequest Protobuf bytes (#1741)
- Expose telemetry level in the configtelemetry (#1796)
- Add configauth package (#1807)
- Add config to docker image (#1792)

## 🧰 Bug fixes 🧰

- Use zap int argument for int values instead of conversion (#1779)
- Add support for gzip encoded payload in OTLP/HTTP receiver (#1581)
- Return proto status for OTLP receiver when failed (#1788)

## v0.10.0 Beta

## 🛑 Breaking changes 🛑

- **Update OTLP to v0.5.0, incompatible metrics protocol.**
- Remove support for propagating summary metrics in OtelCollector.
  - This is a temporary change, and will affect mostly OpenCensus users who use metrics.

## 💡 Enhancements 💡
- Support zipkin proto in `kafka` receiver (#1646)
- Prometheus Remote Write Exporter supporting Cortex (#1577, #1643)
- Add deployment environment semantic convention (#1722)
- Add logs support to `batch` and `resource` processors (#1723, #1729)

## 🧰 Bug fixes 🧰
- Identify config error when expected map is other value type (#1641)
- Fix Kafka receiver closing ready channel multiple times (#1696)
- Fix a panic issue while processing Zipkin spans with an empty service name (#1742)
- Zipkin Receiver: Always set the endtime (#1750)

## v0.9.0 Beta

## 🛑 Breaking changes 🛑

- **Remove old base factories**:
  - `ReceiverFactoryBase` (#1583)
  - `ProcessorFactoryBase` (#1596)
  - `ExporterFactoryBase` (#1630)
- Remove logs factories and merge with normal factories (#1569)
- Remove `reconnection_delay` from OpenCensus exporter (#1516)
- Remove `ConsumerOld` interfaces (#1631)

## 🚀 New components 🚀
- `prometheusremotewrite` exporter: Send metrics data in Prometheus TimeSeries format to Cortex or any Prometheus (#1544)
- `kafka` receiver: Receive traces from Kafka (#1410)

## 💡 Enhancements 💡
- `kafka` exporter: Enable queueing, retry, timeout (#1455)
- Add `Headers` field in HTTPClientSettings (#1552)
- Change OpenCensus receiver (#1556) and exporter (#1571) to the new interfaces
- Add semantic attribute for `telemetry.auto.version` (#1578)
- Add uptime and RSS memory self-observability metrics (#1549)
- Support conversion for OpenCensus `SameProcessAsParentSpan` (#1629)
- Access application version in components (#1559)
- Make Kafka payload encoding configurable (#1584)

## 🧰 Bug fixes 🧰
- Stop further processing if `filterprocessor` filters all data (#1500)
- `processscraper`: Use same scrape time for all data points coming from same process (#1539)
- Ensure that time conversion for 0 returns nil timestamps or Time where IsZero returns true (#1550)
- Fix multiple exporters panic (#1563)
- Allow `attribute` processor for external use (#1574)
- Do not duplicate filesystem metrics for devices with many mount points (#1617)

## v0.8.0 Beta

## 🚀 New components 🚀

- `groupbytrace` processor that waits for a trace to be completed (#1362)

## 💡 Enhancements 💡

- Migrate `zipkin` receiver/exporter to the new interfaces (#1484)
- Migrate `prometheus` receiver/exporter to the new interfaces (#1477, #1515)
- Add new FactoryUnmarshaler support to all components, deprecate old way (#1468)
- Update `fileexporter` to write data in OTLP (#1488)
- Add extension factory helper (#1485)
- Host scrapers: Use same scrape time for all data points coming from same source (#1473)
- Make logs SeverityNumber publicly available (#1496)
- Add recently included conventions for k8s and container resources (#1519)
- Add new config StartTimeMetricRegex to `prometheus` receiver (#1511)
- Convert Zipkin receiver and exporter to use OTLP (#1446)

## 🧰 Bug fixes 🧰

- Infer OpenCensus resource type based on OpenTelemetry's semantic conventions (#1462)
- Fix log adapter in `prometheus` receiver (#1493)
- Avoid frequent errors for process telemetry on Windows (#1487)

## v0.7.0 Beta

## 🚀 New components 🚀

- Receivers
  - `fluentfoward` runs a TCP server that accepts events via the [Fluent Forward protocol](https://github.com/fluent/fluentd/wiki/Forward-Protocol-Specification-v1) (#1173)
- Exporters
  - `kafka` exports traces to Kafka (#1439)
- Extensions
  - **Experimental** `fluentbit` facilitates running a FluentBit subprocess of the collector (#1381)

## 💡 Enhancements 💡

- Updated `golang/protobuf` from v1.3.5 to v1.4.2 (#1308)
- Updated `opencensus-proto` from v0.2.1 to v0.3.0 (#1308)
- Added round_robin `balancer_name` as an option to gRPC client settings (#1353)
- `hostmetrics` receiver
  - Switch to using perf counters to get disk io metrics on Windows (#1340)
  - Add device filter for file system (#1379) and disk (#1378) scrapers
  - Record process physical & virtual memory stats separately (#1403)
  - Scrape system.disk.time on Windows (#1408)
  - Add disk.pending_operations metric (#1428)
  - Add network interface label to network metrics (#1377)
- Add `exporterhelper` (#1351) and `processorhelper` (#1359) factories
- Update OTLP to latest version (#1384)
- Disable timeout, retry on failure and sending queue for `logging` exporter (#1400)
- Add support for retry and sending queue for `jaeger` exporter (#1401)
- Add batch size bytes metric to `batch` processor (#1270)
- `otlp` receiver: Add Log Support (#1444)
- Allow to configure read/write buffer sizes for http Client (#1447)
- Update DB conventions to latest and add exception conventions (#1452)

## 🧰 Bug fixes 🧰

- Fix `resource` processor for old metrics (#1412)
- `jaeger` receiver: Do not try to stop if failed to start. Collector service will do that (#1434)

## v0.6.0 Beta

## 🛑 Breaking changes 🛑

- Renamed the metrics generated by `hostmetrics` receiver to match the (currently still pending) OpenTelemetry system metric conventions (#1261) (#1269)
- Removed `vmmetrics` receiver (#1282)
- Removed `cpu` scraper `report_per_cpu` config option (#1326)

## 💡 Enhancements 💡

- Added disk merged (#1267) and process count (#1268) metrics to `hostmetrics`
- Log metric data points in `logging` exporter (#1258)
- Changed the `batch` processor to not ignore the errors returned by the exporters (#1259)
- Build and publish MSI (#1153) and DEB/RPM packages (#1278, #1335)
- Added batch size metric to `batch` processor (#1241)
- Added log support for `memorylimiter` processor (#1291) and `logging` exporter (#1298)
- Always add tags for `observability`, other metrics may use them (#1312)
- Added metrics support (#1313) and allow partial retries in `queued_retry` processor (#1297)
- Update `resource` processor: introduce `attributes` config parameter to specify actions on attributes similar to `attributes` processor, old config interface is deprecated (#1315)
- Update memory state labels for non-Linux OSs (#1325)
- Ensure tcp connection value is provided for all states, even when count is 0 (#1329)
- Set `batch` processor channel size to num cpus (#1330)
- Add `send_batch_max_size` config parameter to `batch` processor enforcing hard limit on batch size (#1310)
- Add support for including a per-RPC authentication to gRPC settings (#1250)

## 🧰 Bug fixes 🧰

- Fixed OTLP waitForReady, not set from config (#1254)
- Fixed all translation diffs between OTLP and Jaeger (#1222)
- Disabled `process` scraper for any non Linux/Windows OS (#1328)

## v0.5.0 Beta

## 🛑 Breaking changes 🛑

- **Update OTLP to v0.4.0 (#1142)**: Collector will be incompatible with any other sender or receiver of OTLP protocol
of different versions
- Make "--new-metrics" command line flag the default (#1148)
- Change `endpoint` to `url` in Zipkin exporter config (#1186)
- Change `tls_credentials` to `tls_settings` in Jaegar receiver config (#1233)
- OTLP receiver config change for `protocols` to support mTLS (#1223)
- Remove `export_resource_labels` flag from Zipkin exporter (#1163)

## 🚀 New components 🚀

- Receivers
  - Added process scraper to the `hostmetrics` receiver (#1047)

## 💡 Enhancements 💡

- otlpexporter: send configured headers in request (#1130)
- Enable Collector to be run as a Windows service (#1120)
- Add config for HttpServer (#1196)
- Allow cors in HTTPServerSettings (#1211)
- Add a generic grpc server settings config, cleanup client config (#1183)
- Rely on gRPC to batch and loadbalance between connections instead of custom logic (#1212)
- Allow to tune the read/write buffers for gRPC clients (#1213)
- Allow to tune the read/write buffers for gRPC server (#1218)

## 🧰 Bug fixes 🧰

- Handle overlapping metrics from different jobs in prometheus exporter (#1096)
- Fix handling of SpanKind INTERNAL in OTLP OC translation (#1143)
- Unify zipkin v1 and v2 annotation/tag parsing logic (#1002)
- mTLS: Add support to configure client CA and enforce ClientAuth (#1185)
- Fixed untyped Prometheus receiver bug (#1194)
- Do not embed ProtocolServerSettings in gRPC (#1210)
- Add Context to the missing CreateMetricsReceiver method (#1216)

## v0.4.0 Beta

Released 2020-06-16

## 🛑 Breaking changes 🛑

- `isEnabled` configuration option removed (#909) 
- `thrift_tchannel` protocol moved from `jaeger` receiver to `jaeger_legacy` in contrib (#636) 

## ⚠️ Major changes ⚠️

- Switch from `localhost` to `0.0.0.0` by default for all receivers (#1006)
- Internal API Changes (only impacts contributors)
  - Add context to `Start` and `Stop` methods in the component (#790)
  - Rename `AttributeValue` and `AttributeMap` method names (#781)
(other breaking changes in the internal trace data types)
  - Change entire repo to use the new vanityurl go.opentelemetry.io/collector (#977)

## 🚀 New components 🚀

- Receivers
  - `hostmetrics` receiver with CPU (#862), disk (#921), load (#974), filesystem (#926), memory (#911), network (#930), and virtual memory (#989) support
- Processors
  - `batch` for batching received metrics (#1060) 
  - `filter` for filtering (dropping) received metrics (#1001) 

## 💡 Enhancements 💡

- `otlp` receiver implement HTTP X-Protobuf (#1021)
- Exporters: Support mTLS in gRPC exporters (#927) 
- Extensions: Add `zpages` for service (servicez, pipelinez, extensions) (#894) 

## 🧰 Bug fixes 🧰

- Add missing logging for metrics at `debug` level (#1108) 
- Fix setting internal status code in `jaeger` receivers (#1105) 
- `zipkin` export fails on span without timestamp when used with `queued_retry` (#1068) 
- Fix `zipkin` receiver status code conversion (#996) 
- Remove extra send/receive annotations with using `zipkin` v1 (#960)
- Fix resource attribute mutation bug when exporting in `jaeger` proto (#907) 
- Fix metric/spans count, add tests for nil entries in the slices (#787) 


## 🧩 Components 🧩

### Traces

| Receivers | Processors | Exporters |
|:----------:|:-----------:|:----------:|
| Jaeger | Attributes | File |
| OpenCensus | Batch | Jaeger |
| OTLP | Memory Limiter | Logging |
| Zipkin | Queued Retry | OpenCensus |
| | Resource | OTLP |
| | Sampling | Zipkin |
| | Span ||

### Metrics

| Receivers | Processors | Exporters |
|:----------:|:-----------:|:----------:|
| HostMetrics | Batch | File |
| OpenCensus | Filter | Logging |
| OTLP | Memory Limiter | OpenCensus |
| Prometheus || OTLP |
| VM Metrics || Prometheus |

### Extensions

- Health Check
- Performance Profiler
- zPages


## v0.3.0 Beta

Released 2020-03-30

### Breaking changes

-  Make prometheus receiver config loading strict. #697 
Prometheus receiver will now fail fast if the config contains unused keys in it.

### Changes and fixes

- Enable best effort serve by default of Prometheus Exporter (https://github.com/orijtech/prometheus-go-metrics-exporter/pull/6)
- Fix null pointer exception in the logging exporter #743 
- Remove unnecessary condition to have at least one processor #744 

### Components

| Receivers / Exporters | Processors | Extensions |
|:---------------------:|:-----------:|:-----------:|
| Jaeger | Attributes | Health Check |
| OpenCensus | Batch | Performance Profiler |
| OpenTelemetry | Memory Limiter | zPages |
| Zipkin | Queued Retry | |
| | Resource | |
| | Sampling | |
| | Span | |


## v0.2.8 Alpha

Alpha v0.2.8 of OpenTelemetry Collector

- Implemented OTLP receiver and exporter.
- Added ability to pass config to the service programmatically (useful for custom builds).
- Improved own metrics / observability.
- Refactored component and factory interface definitions (breaking change #683) 


## v0.2.7 Alpha

Alpha v0.2.7 of OpenTelemetry Collector

- Improved error handling on shutdown
- Partial implementation of new metrics (new obsreport package)
- Include resource labels for Zipkin exporter
- New `HASH` action to attribute processor



## v0.2.6 Alpha

Alpha v0.2.6 of OpenTelemetry Collector.
- Update metrics prefix to `otelcol` and expose command line argument to modify the prefix value.
- Extend Span processor to have include/exclude span logic.
- Batch dropped span now emits zero when no spans are dropped.


## v0.2.5 Alpha

Alpha v0.2.5 of OpenTelemetry Collector.

- Regexp-based filtering of spans based on service names.
- Ability to choose strict or regexp matching for include/exclude filters.


## v0.2.4 Alpha

Alpha v0.2.4 of OpenTelemetry Collector.

- Regexp-based filtering of span names.
- Ability to extract attributes from span names and rename span.
- File exporter for debugging.
- Span processor is now enabled by default.


## v0.2.3 Alpha

Alpha v0.2.3 of OpenTelemetry Collector.

Changes:
21a70d6 Add a memory limiter processor (#498)
9778b16 Refactor Jaeger Receiver config (#490)
ec4ad0c Remove workers from OpenCensus receiver implementation (#497)
4e01fa3 Update k8s config to use opentelemetry docker image and configuration (#459)


## v0.2.2 Alpha

Alpha v0.2.2 of OpenTelemetry Collector.

Main changes visible to users since previous release:

- Improved Testbed and added more E2E tests.
- Made component interfaces more uniform (this is a breaking change).

Note: v0.2.1 never existed and is skipped since it was tainted in some dependencies.


## v0.2.0 Alpha

Alpha v0.2 of OpenTelemetry Collector.

Docker image: omnition/opentelemetry-collector:v0.2.0 (we are working on getting this under an OpenTelemetry org)

Main changes visible to users since previous release:

* Rename from `service` to `collector`, the binary is now named `otelcol`

* Configuration reorganized and using strict mode

* Concurrency issues for pipelines transforming data addressed

Commits:

```terminal
0e505d5 Refactor config: pipelines now under service (#376)
402b80c Add Capabilities to Processor and use for Fanout cloning decision (#374)
b27d824 Use strict mode to read config (#375)
d769eb5 Fix concurrency handling when data is fanned out (#367)
dc6b290 Rename all github paths from opentelemtry-service to opentelemetry-collector (#371)
d038801 Rename otelsvc to otelcol (#365)
c264e0e Add Include/Exclude logic for Attributes Processor (#363)
8ce427a Pin a commit for Prometheus dependency in go.mod (#364)
2393774 Bump Jaeger version to 1.14.0 (latest) (#349)
63362d5 Update testbed modules (#360)
c0e2a27 Change dashes to underscores to separate words in config files (#357)
7609eaa Rename OpenTelemetry Service to Collector in docs and comments (#354)
bc5b299 Add common gRPC configuration settings (#340)
b38505c Remove network access popups on macos (#348)
f7727d1 Fixed loop variable pointer bug in jaeger translator (#341)
958beed Ensure that ConsumeMetricsData() is not passed empty metrics in the Prometheus receiver (#345)
0be295f Change log statement in Prometheus receiver from info to debug. (#344)
d205393 Add Owais to codeowners (#339)
8fa6afe Translate OC resource labels to Jaeger process tags (#325)
```


## v0.0.2 Alpha

Alpha release of OpenTelemetry Service.

Docker image: omnition/opentelemetry-service:v0.0.2 (we are working on getting this under an OpenTelemetry org)

Main changes visible to users since previous release:

```terminal
8fa6afe Translate OC resource labels to Jaeger process tags (#325)
047b0f3 Allow environment variables in config (#334)
96c24a3 Add exclude/include spans option to attributes processor (#311)
4db0414 Allow metric processors to be specified in pipelines (#332)
c277569 Add observability instrumentation for Prometheus receiver (#327)
f47aa79 Add common configuration for receiver tls (#288)
a493765 Refactor extensions to new config format (#310)
41a7afa Add Span Processor logic
97a71b3 Use full name for the metrics and spans created for observability (#316)
fed4ed2 Add support to record metrics for metricsexporter (#315)
5edca32 Add include_filter configuration to prometheus receiver (#298)
0068d0a Passthrough CORS allowed origins (#260)
```


## v0.0.1 Alpha

This is the first alpha release of OpenTelemetry Service.

Docker image: omnition/opentelemetry-service:v0.0.1


[v0.3.0]: https://github.com/open-telemetry/opentelemetry-collector/compare/v0.2.10...v0.3.0
[v0.2.10]: https://github.com/open-telemetry/opentelemetry-collector/compare/v0.2.8...v0.2.10
[v0.2.8]: https://github.com/open-telemetry/opentelemetry-collector/compare/v0.2.7...v0.2.8
[v0.2.7]: https://github.com/open-telemetry/opentelemetry-collector/compare/v0.2.6...v0.2.7
[v0.2.6]: https://github.com/open-telemetry/opentelemetry-collector/compare/v0.2.5...v0.2.6
[v0.2.5]: https://github.com/open-telemetry/opentelemetry-collector/compare/v0.2.4...v0.2.5
[v0.2.4]: https://github.com/open-telemetry/opentelemetry-collector/compare/v0.2.3...v0.2.4
[v0.2.3]: https://github.com/open-telemetry/opentelemetry-collector/compare/v0.2.2...v0.2.3
[v0.2.2]: https://github.com/open-telemetry/opentelemetry-collector/compare/v0.2.0...v0.2.2
[v0.2.0]: https://github.com/open-telemetry/opentelemetry-collector/compare/v0.0.2...v0.2.0
[v0.0.2]: https://github.com/open-telemetry/opentelemetry-collector/compare/v0.0.1...v0.0.2
[v0.0.1]: https://github.com/open-telemetry/opentelemetry-collector/tree/v0.0.1<|MERGE_RESOLUTION|>--- conflicted
+++ resolved
@@ -2,7 +2,6 @@
 
 ## Unreleased
 
-<<<<<<< HEAD
 ## 💡 Enhancements 💡
 
 - Host Metrics receiver now reports both system.disk.io_time and system.disk.operation_time
@@ -10,9 +9,6 @@
 ## 🛑 Breaking changes 🛑
 
 - Host metric system.disk.time renamed to system.disk.operation_time
-=======
-## 🛑 Breaking changes 🛑
-
 - Use consumer for sender interface, remove unnecessary receiver address from Runner #1941
 - Enable sending queue by default in all exporters configured to use it #1924
 
@@ -20,7 +16,6 @@
 
 - Fix bug where the service does not correctly start/stop the log exporters (#1943)
 - Fix Queued Retry Unusable without Batch Processor (#1813) - #1930
->>>>>>> 1b61151c
 
 ## v0.12.0 Beta
 
